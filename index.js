--- conflicted
+++ resolved
@@ -1,22 +1,19 @@
 require('dotenv').config()
 let express = require('express');
 const cors = require('cors');
+const morgan = require('morgan')
+
 
 const { connectDatabase } = require('./config/prismaConfig')
 let commonRouter = require('./urls')
-let logger = require('./utils/logger')
+// Logger removed for cleaner output
 const { initializeCronJobs } = require('./scheduler/cronJobs')
 
 let app = express();
 
 // Environment-based CORS configuration
 const isDevelopment = process.env.NODE_ENV !== 'production';
-<<<<<<< HEAD
-console.log(isDevelopment);
- 
-=======
 
->>>>>>> 38783eb8
 const corsOptions = {
   origin: isDevelopment 
     ? ["http://localhost:5173", "http://localhost:3000", "http://localhost:4173", "http://localhost:9000"]
@@ -30,10 +27,7 @@
   allowedHeaders: ['Content-Type', 'Authorization', 'X-Requested-With', 'Accept', 'Origin'],
   optionsSuccessStatus: 200 // Some legacy browsers (IE11, various SmartTVs) choke on 204
 };
-<<<<<<< HEAD
-=======
 
->>>>>>> 38783eb8
 app.use(cors(corsOptions));
 
 // Additional CORS preflight handling
@@ -42,17 +36,14 @@
 app.use(express.json({ limit: '50mb' }));
 app.use(express.urlencoded({ extended: true, limit: '50mb' }));
 app.use('/', commonRouter)
-
+app.use(morgan('tiny'))
 // Environment-based host configuration
 const HOST = isDevelopment ? "localhost" : "0.0.0.0";
 const PORT = process.env.PORT || 8000
 const serverLink = isDevelopment 
   ? `Server Started on http://${HOST}:${PORT}`
   : `Server Started on port ${PORT}`
-<<<<<<< HEAD
-=======
 
->>>>>>> 38783eb8
 // Connect to database and start server
 async function startServer() {
   try {
@@ -60,13 +51,10 @@
     
     // Initialize cron jobs for scheduled notifications
     initializeCronJobs();
-<<<<<<< HEAD
-=======
     
->>>>>>> 38783eb8
     const server = app.listen(PORT, HOST, () => {
       console.log("Express server listening on Port: ", PORT)
-      logger.info(serverLink)
+      console.log(serverLink)
       console.log(`Environment: ${process.env.NODE_ENV || 'development'}`)
     })
 
@@ -76,9 +64,5 @@
     process.exit(1);
   }
 }
-<<<<<<< HEAD
- 
-=======
 
->>>>>>> 38783eb8
 startServer();