--- conflicted
+++ resolved
@@ -1,13 +1,3 @@
-<<<<<<< HEAD
-require("dotenv").config();
-let express = require("express");
-const cors = require("cors");
-
-const { connectDatabase } = require("./config/prismaConfig");
-let commonRouter = require("./urls");
-let logger = require("./utils/logger");
-const { initializeCronJobs } = require("./scheduler/cronJobs");
-=======
 require('dotenv').config()
 let express = require('express');
 const cors = require('cors');
@@ -16,100 +6,46 @@
 let commonRouter = require('./urls')
 let logger = require('./utils/logger')
 const { initializeCronJobs } = require('./scheduler/cronJobs')
->>>>>>> 36b1dff6
 
 let app = express();
 
 // Environment-based CORS configuration
-const isDevelopment = process.env.NODE_ENV !== "production";
-
-console.log(isDevelopment);
+const isDevelopment = process.env.NODE_ENV !== 'production';
 
 const corsOptions = {
-<<<<<<< HEAD
-  origin: isDevelopment
-    ? [
-        "http://localhost:5173",
-        "http://localhost:3000",
-        "http://localhost:4173",
-        "http://localhost:9000",
-      ]
-=======
   origin: isDevelopment 
     ? ["http://localhost:5173", "http://localhost:3000", "http://localhost:4173", "http://localhost:9000"]
->>>>>>> 36b1dff6
     : [
         "https://monitering-system-client.vercel.app",
         "https://your-frontend-domain.vercel.app", // Add any additional production domains
-        process.env.FRONTEND_URL, // Allow environment variable for frontend URL
+        process.env.FRONTEND_URL // Allow environment variable for frontend URL
       ].filter(Boolean), // Remove any undefined values
   credentials: true,
-  methods: ["GET", "POST", "PUT", "PATCH", "DELETE", "OPTIONS"],
-  allowedHeaders: [
-    "Content-Type",
-    "Authorization",
-    "X-Requested-With",
-    "Accept",
-    "Origin",
-  ],
-  optionsSuccessStatus: 200, // Some legacy browsers (IE11, various SmartTVs) choke on 204
+  methods: ['GET', 'POST', 'PUT', 'PATCH', 'DELETE', 'OPTIONS'],
+  allowedHeaders: ['Content-Type', 'Authorization', 'X-Requested-With', 'Accept', 'Origin'],
+  optionsSuccessStatus: 200 // Some legacy browsers (IE11, various SmartTVs) choke on 204
 };
-<<<<<<< HEAD
 
 app.use(cors(corsOptions));
 
 // Additional CORS preflight handling
-app.options("*", cors(corsOptions));
-
-app.use(express.json({ limit: "50mb" }));
-app.use(express.urlencoded({ extended: true, limit: "50mb" }));
-app.use("/", commonRouter);
-
-// Environment-based host configuration
-=======
->>>>>>> 36b1dff6
-
-app.use(cors(corsOptions));
-
-
-// Additional CORS preflight handling
-app.options("*", cors(corsOptions));
-
-<<<<<<< HEAD
-app.use(express.json({ limit: "50mb" }));
-app.use(express.urlencoded({ extended: true, limit: "50mb" }));
-app.use("/", commonRouter);
-=======
+app.options('*', cors(corsOptions));
 
 app.use(express.json({ limit: '50mb' }));
 app.use(express.urlencoded({ extended: true, limit: '50mb' }));
 app.use('/', commonRouter)
->>>>>>> 36b1dff6
-
 
 // Environment-based host configuration
 const HOST = isDevelopment ? "localhost" : "0.0.0.0";
-const PORT = process.env.PORT || 8000;
-const serverLink = isDevelopment
+const PORT = process.env.PORT || 8000
+const serverLink = isDevelopment 
   ? `Server Started on http://${HOST}:${PORT}`
-  : `Server Started on port ${PORT}`;
+  : `Server Started on port ${PORT}`
 
 // Connect to database and start server
 async function startServer() {
   try {
     await connectDatabase();
-<<<<<<< HEAD
-
-    // Initialize cron jobs for scheduled notifications
-    initializeCronJobs();
-    const server = app.listen(PORT, HOST, () => {
-      console.log("Express server listening on Port: ", PORT);
-      logger.info(serverLink);
-      console.log(`Environment: ${process.env.NODE_ENV || "development"}`);
-    });
-
-    module.exports = server;
-=======
     
     // Initialize cron jobs for scheduled notifications
     initializeCronJobs();
@@ -121,9 +57,8 @@
     })
 
     module.exports = server
->>>>>>> 36b1dff6
   } catch (error) {
-    console.error("Failed to start server:", error);
+    console.error('Failed to start server:', error);
     process.exit(1);
   }
 }
